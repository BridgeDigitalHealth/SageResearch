<?xml version="1.0" encoding="UTF-8"?>
<document type="com.apple.InterfaceBuilder3.CocoaTouch.XIB" version="3.0" toolsVersion="15505" targetRuntime="iOS.CocoaTouch" propertyAccessControl="none" useAutolayout="YES" useTraitCollections="YES" useSafeAreas="YES" colorMatched="YES">
    <device id="retina5_9" orientation="portrait" appearance="light"/>
    <dependencies>
        <deployment identifier="iOS"/>
<<<<<<< HEAD
        <plugIn identifier="com.apple.InterfaceBuilder.IBCocoaTouchPlugin" version="15509"/>
=======
        <plugIn identifier="com.apple.InterfaceBuilder.IBCocoaTouchPlugin" version="15510"/>
>>>>>>> cdaa3f4c
        <capability name="Safe area layout guides" minToolsVersion="9.0"/>
        <capability name="documents saved in the Xcode 8 format" minToolsVersion="8.0"/>
    </dependencies>
    <objects>
        <placeholder placeholderIdentifier="IBFilesOwner" id="-1" userLabel="File's Owner" customClass="RSDScrollingOverviewStepViewController" customModule="ResearchUI" customModuleProvider="target">
            <connections>
<<<<<<< HEAD
                <outlet property="iconCollectionView" destination="RSd-FZ-bEg" id="1Tk-7w-eXh"/>
                <outlet property="iconCollectionViewHeight" destination="qe3-rS-SUx" id="gIs-jS-1KZ"/>
=======
                <outlet property="iconHolder" destination="scQ-Ma-nDm" id="fdh-pZ-azr"/>
>>>>>>> cdaa3f4c
                <outlet property="iconImagesLeadingConstraint" destination="q6T-i2-fLB" id="tWB-Dh-tQy"/>
                <outlet property="iconImagesTrailingConstraint" destination="Fmm-Jn-GX1" id="adp-KL-d0p"/>
                <outlet property="iconViewLabel" destination="nSM-Mv-mDS" id="EtW-Ta-XWR"/>
                <outlet property="learnMoreHeightConstraint" destination="RTP-JZ-48i" id="7bL-CB-kbh"/>
                <outlet property="navigationFooter" destination="2XD-eO-28i" id="jxp-xn-zPa"/>
                <outlet property="navigationHeader" destination="fxA-Tz-ZiS" id="agX-5m-P7G"/>
                <outlet property="scrollView" destination="beo-bQ-opC" id="eoq-Wh-m1I"/>
                <outlet property="scrollViewBackgroundHeightConstraint" destination="Kay-Dw-Mgo" id="Ovl-jM-BjS"/>
                <outlet property="titleTopConstraint" destination="zbV-Q4-hJ0" id="Bz5-Wb-M6w"/>
                <outlet property="view" destination="Be1-UX-e65" id="eci-s9-hNP"/>
                <outletCollection property="iconImages" destination="Ge0-qc-1Fb" collectionClass="NSMutableArray" id="EUP-JQ-Ybk"/>
                <outletCollection property="iconImages" destination="f8F-hW-WUL" collectionClass="NSMutableArray" id="pv2-z4-GSS"/>
                <outletCollection property="iconImages" destination="NaD-gW-wQu" collectionClass="NSMutableArray" id="7i8-PP-FHG"/>
                <outletCollection property="iconTitles" destination="DIL-To-LAD" collectionClass="NSMutableArray" id="xdH-V4-RmV"/>
                <outletCollection property="iconTitles" destination="j7J-Ir-E3m" collectionClass="NSMutableArray" id="HkL-6M-4HL"/>
                <outletCollection property="iconTitles" destination="oC7-Ly-Jym" collectionClass="NSMutableArray" id="x0D-3D-Hjh"/>
            </connections>
        </placeholder>
        <placeholder placeholderIdentifier="IBFirstResponder" id="-2" customClass="UIResponder"/>
        <view contentMode="scaleToFill" id="Be1-UX-e65" customClass="RSDStepNavigationView" customModule="ResearchUI" customModuleProvider="target">
            <rect key="frame" x="0.0" y="0.0" width="375" height="1270"/>
            <autoresizingMask key="autoresizingMask" widthSizable="YES" heightSizable="YES"/>
            <subviews>
                <scrollView clipsSubviews="YES" multipleTouchEnabled="YES" contentMode="scaleAspectFit" insetsLayoutMarginsFromSafeArea="NO" contentInsetAdjustmentBehavior="never" translatesAutoresizingMaskIntoConstraints="NO" id="beo-bQ-opC">
                    <rect key="frame" x="0.0" y="0.0" width="375" height="1084"/>
                    <subviews>
                        <view contentMode="scaleToFill" translatesAutoresizingMaskIntoConstraints="NO" id="nCy-4g-nIJ" userLabel="Content View">
                            <rect key="frame" x="0.0" y="0.0" width="375" height="928.66666666666663"/>
                            <subviews>
                                <view contentMode="scaleToFill" translatesAutoresizingMaskIntoConstraints="NO" id="fxA-Tz-ZiS" customClass="RSDNavigationHeaderView" customModule="ResearchUI">
                                    <rect key="frame" x="0.0" y="0.0" width="375" height="405"/>
                                    <subviews>
                                        <imageView clipsSubviews="YES" userInteractionEnabled="NO" contentMode="scaleAspectFill" horizontalHuggingPriority="251" verticalHuggingPriority="251" image="InstructionPlaceholder" translatesAutoresizingMaskIntoConstraints="NO" id="8mB-oE-ApD" userLabel="Image View">
                                            <rect key="frame" x="0.0" y="30" width="375" height="375"/>
                                            <color key="backgroundColor" white="0.0" alpha="0.0" colorSpace="custom" customColorSpace="genericGamma22GrayColorSpace"/>
                                            <constraints>
                                                <constraint firstAttribute="width" secondItem="8mB-oE-ApD" secondAttribute="height" multiplier="1:1" id="BHa-41-Mc0"/>
                                            </constraints>
                                        </imageView>
                                    </subviews>
                                    <color key="backgroundColor" red="0.99006377479999996" green="0.26231237190000001" blue="1" alpha="1" colorSpace="custom" customColorSpace="displayP3"/>
                                    <constraints>
                                        <constraint firstAttribute="trailing" secondItem="8mB-oE-ApD" secondAttribute="trailing" id="J77-JB-OPH"/>
                                        <constraint firstItem="8mB-oE-ApD" firstAttribute="top" secondItem="fxA-Tz-ZiS" secondAttribute="top" constant="30" id="Kay-Dw-Mgo"/>
                                        <constraint firstItem="8mB-oE-ApD" firstAttribute="leading" secondItem="fxA-Tz-ZiS" secondAttribute="leading" id="fzu-tI-V7e"/>
                                        <constraint firstAttribute="bottom" secondItem="8mB-oE-ApD" secondAttribute="bottom" id="jlP-wS-Dkd"/>
                                    </constraints>
                                    <connections>
                                        <outlet property="cancelButton" destination="MAO-q7-fPw" id="XfG-a0-FE9"/>
                                        <outlet property="imageView" destination="8mB-oE-ApD" id="5SP-nU-f2E"/>
                                    </connections>
                                </view>
                                <label opaque="NO" userInteractionEnabled="NO" contentMode="left" horizontalHuggingPriority="251" verticalHuggingPriority="251" text="Walk and Balance" textAlignment="center" lineBreakMode="tailTruncation" baselineAdjustment="alignBaselines" adjustsFontSizeToFit="NO" translatesAutoresizingMaskIntoConstraints="NO" id="E1k-gO-PDR" userLabel="Title Label">
                                    <rect key="frame" x="88.666666666666671" y="417" width="197.66666666666663" height="28.666666666666686"/>
                                    <fontDescription key="fontDescription" type="boldSystem" pointSize="24"/>
                                    <nil key="textColor"/>
                                    <nil key="highlightedColor"/>
                                </label>
                                <label opaque="NO" userInteractionEnabled="NO" contentMode="left" horizontalHuggingPriority="251" verticalHuggingPriority="251" textAlignment="center" lineBreakMode="wordWrap" numberOfLines="0" baselineAdjustment="alignBaselines" adjustsFontSizeToFit="NO" translatesAutoresizingMaskIntoConstraints="NO" id="6z9-Mw-lOx" userLabel="Text Label">
                                    <rect key="frame" x="24" y="457.66666666666674" width="327" height="215"/>
                                    <string key="text">Lorem ipsum dolor sit amet, consectetur adipiscing elit, sed do eiusmod tempor incididunt ut labore et dolore magna aliqua. Sodales ut eu sem integer vitae justo eget magna. 

Eget gravida cum sociis natoque penatibus et magnis dis parturient. Eget duis at tellus at urna condimentum mattis.</string>
                                    <fontDescription key="fontDescription" type="system" pointSize="18"/>
                                    <nil key="textColor"/>
                                    <nil key="highlightedColor"/>
                                </label>
                                <button opaque="NO" contentMode="scaleToFill" contentHorizontalAlignment="center" contentVerticalAlignment="center" buttonType="roundedRect" showsTouchWhenHighlighted="YES" lineBreakMode="middleTruncation" translatesAutoresizingMaskIntoConstraints="NO" id="0hp-ki-ShH" customClass="RSDUnderlinedButton" customModule="ResearchUI" customModuleProvider="target">
                                    <rect key="frame" x="32" y="684.66666666666663" width="311" height="48"/>
                                    <constraints>
                                        <constraint firstAttribute="height" constant="48" id="RTP-JZ-48i"/>
                                    </constraints>
                                    <state key="normal" title="See this in action"/>
                                </button>
                                <label hidden="YES" opaque="NO" userInteractionEnabled="NO" contentMode="left" horizontalHuggingPriority="251" verticalHuggingPriority="251" text="This is what you'll need" textAlignment="natural" lineBreakMode="tailTruncation" baselineAdjustment="alignBaselines" adjustsFontSizeToFit="NO" translatesAutoresizingMaskIntoConstraints="NO" id="nSM-Mv-mDS">
                                    <rect key="frame" x="89.666666666666671" y="744.66666666666663" width="195.66666666666663" height="21.666666666666629"/>
                                    <fontDescription key="fontDescription" type="system" weight="semibold" pointSize="18"/>
                                    <nil key="textColor"/>
                                    <nil key="highlightedColor"/>
                                </label>
                                <view hidden="YES" multipleTouchEnabled="YES" contentMode="scaleToFill" translatesAutoresizingMaskIntoConstraints="NO" id="sqK-Zj-Een" userLabel="Need Icon View">
                                    <rect key="frame" x="24" y="782.66666666666663" width="327" height="106"/>
                                    <subviews>
                                        <stackView opaque="NO" contentMode="scaleToFill" distribution="equalSpacing" translatesAutoresizingMaskIntoConstraints="NO" id="scQ-Ma-nDm">
                                            <rect key="frame" x="0.0" y="0.0" width="327" height="106"/>
                                            <subviews>
                                                <view contentMode="scaleToFill" translatesAutoresizingMaskIntoConstraints="NO" id="IdK-0U-hWC">
                                                    <rect key="frame" x="0.0" y="0.0" width="81" height="106"/>
                                                    <subviews>
                                                        <imageView userInteractionEnabled="NO" contentMode="scaleToFill" horizontalHuggingPriority="251" verticalHuggingPriority="251" image="IconPlaceholder" translatesAutoresizingMaskIntoConstraints="NO" id="f8F-hW-WUL" userLabel="LeftIconView">
                                                            <rect key="frame" x="6.6666666666666714" y="0.0" width="68" height="68"/>
                                                            <constraints>
                                                                <constraint firstAttribute="width" constant="68" id="OKU-UC-Mog"/>
                                                                <constraint firstAttribute="width" secondItem="f8F-hW-WUL" secondAttribute="height" multiplier="1:1" id="Zvz-FI-EZc"/>
                                                            </constraints>
                                                        </imageView>
                                                        <label opaque="NO" userInteractionEnabled="NO" contentMode="left" horizontalHuggingPriority="251" verticalHuggingPriority="1000" text="PANTS WITH POCKETS" textAlignment="center" lineBreakMode="wordWrap" numberOfLines="0" baselineAdjustment="alignBaselines" minimumFontSize="10" adjustsLetterSpacingToFitWidth="YES" translatesAutoresizingMaskIntoConstraints="NO" id="j7J-Ir-E3m" userLabel="LeftIconTitle">
                                                            <rect key="frame" x="-4" y="72" width="89" height="34"/>
                                                            <constraints>
                                                                <constraint firstAttribute="height" relation="greaterThanOrEqual" constant="34" id="6kg-Dk-ESn"/>
                                                            </constraints>
                                                            <fontDescription key="fontDescription" type="system" pointSize="14"/>
                                                            <nil key="textColor"/>
                                                            <nil key="highlightedColor"/>
                                                        </label>
                                                    </subviews>
                                                    <color key="backgroundColor" white="0.0" alpha="0.0" colorSpace="custom" customColorSpace="genericGamma22GrayColorSpace"/>
                                                    <constraints>
                                                        <constraint firstItem="f8F-hW-WUL" firstAttribute="centerX" secondItem="IdK-0U-hWC" secondAttribute="centerX" id="4W5-zA-un1"/>
                                                        <constraint firstItem="f8F-hW-WUL" firstAttribute="leading" relation="greaterThanOrEqual" secondItem="IdK-0U-hWC" secondAttribute="leading" constant="5" id="7Y5-mc-O9Z"/>
                                                        <constraint firstAttribute="trailing" secondItem="j7J-Ir-E3m" secondAttribute="trailing" constant="-4" id="DNd-DM-p8v"/>
                                                        <constraint firstAttribute="trailing" relation="greaterThanOrEqual" secondItem="f8F-hW-WUL" secondAttribute="trailing" constant="5" id="FU1-DI-EvP"/>
                                                        <constraint firstItem="f8F-hW-WUL" firstAttribute="leading" relation="lessThanOrEqual" secondItem="IdK-0U-hWC" secondAttribute="leading" constant="20" id="HGO-cz-s5o"/>
                                                        <constraint firstAttribute="bottom" secondItem="j7J-Ir-E3m" secondAttribute="bottom" id="IO3-sK-hzj"/>
                                                        <constraint firstItem="f8F-hW-WUL" firstAttribute="top" secondItem="IdK-0U-hWC" secondAttribute="top" id="OCs-f2-SWO"/>
                                                        <constraint firstAttribute="trailing" relation="lessThanOrEqual" secondItem="f8F-hW-WUL" secondAttribute="trailing" constant="20" id="aFQ-7A-wxZ"/>
                                                        <constraint firstItem="j7J-Ir-E3m" firstAttribute="leading" secondItem="IdK-0U-hWC" secondAttribute="leading" constant="-4" id="hBe-gu-73Y"/>
                                                        <constraint firstItem="j7J-Ir-E3m" firstAttribute="top" secondItem="f8F-hW-WUL" secondAttribute="bottom" constant="4" id="jsX-pD-3yy"/>
                                                    </constraints>
                                                </view>
                                                <view contentMode="scaleToFill" translatesAutoresizingMaskIntoConstraints="NO" id="E9t-AI-zq8">
                                                    <rect key="frame" x="102" y="0.0" width="98" height="106"/>
                                                    <subviews>
                                                        <imageView userInteractionEnabled="NO" contentMode="scaleToFill" horizontalHuggingPriority="251" verticalHuggingPriority="251" image="IconPlaceholder" translatesAutoresizingMaskIntoConstraints="NO" id="Ge0-qc-1Fb" userLabel="CenterIconView">
                                                            <rect key="frame" x="15" y="0.0" width="68" height="68"/>
                                                            <constraints>
                                                                <constraint firstAttribute="width" secondItem="Ge0-qc-1Fb" secondAttribute="height" multiplier="1:1" id="Iv2-So-NIr"/>
                                                                <constraint firstAttribute="width" constant="68" id="h8r-Et-GbZ"/>
                                                            </constraints>
                                                        </imageView>
                                                        <label opaque="NO" userInteractionEnabled="NO" contentMode="left" horizontalHuggingPriority="251" verticalHuggingPriority="251" text="COMFORTABLE PLACE TO SIT" textAlignment="center" lineBreakMode="wordWrap" numberOfLines="0" baselineAdjustment="alignBaselines" minimumFontSize="10" adjustsLetterSpacingToFitWidth="YES" translatesAutoresizingMaskIntoConstraints="NO" id="DIL-To-LAD" userLabel="CenterIconTitle">
                                                            <rect key="frame" x="-4" y="68" width="106" height="38"/>
                                                            <constraints>
                                                                <constraint firstAttribute="height" relation="greaterThanOrEqual" constant="34" id="8he-lf-IXU"/>
                                                            </constraints>
                                                            <fontDescription key="fontDescription" type="system" pointSize="14"/>
                                                            <nil key="textColor"/>
                                                            <nil key="highlightedColor"/>
                                                        </label>
                                                    </subviews>
                                                    <color key="backgroundColor" white="0.0" alpha="0.0" colorSpace="custom" customColorSpace="genericGamma22GrayColorSpace"/>
                                                    <constraints>
                                                        <constraint firstAttribute="bottom" secondItem="DIL-To-LAD" secondAttribute="bottom" id="8jM-RR-HDk"/>
                                                        <constraint firstAttribute="trailing" secondItem="DIL-To-LAD" secondAttribute="trailing" constant="-4" id="G0o-Ce-Vzd"/>
                                                        <constraint firstItem="Ge0-qc-1Fb" firstAttribute="centerX" secondItem="E9t-AI-zq8" secondAttribute="centerX" id="NU0-kz-f4a"/>
                                                        <constraint firstItem="DIL-To-LAD" firstAttribute="top" secondItem="Ge0-qc-1Fb" secondAttribute="bottom" id="PoY-09-oud"/>
                                                        <constraint firstAttribute="trailing" relation="lessThanOrEqual" secondItem="Ge0-qc-1Fb" secondAttribute="trailing" constant="20" id="WzV-5M-iHg"/>
                                                        <constraint firstItem="Ge0-qc-1Fb" firstAttribute="top" secondItem="E9t-AI-zq8" secondAttribute="top" id="XIz-Ea-QD3"/>
                                                        <constraint firstItem="Ge0-qc-1Fb" firstAttribute="leading" relation="greaterThanOrEqual" secondItem="E9t-AI-zq8" secondAttribute="leading" constant="5" id="cQx-hy-1Jd"/>
                                                        <constraint firstItem="Ge0-qc-1Fb" firstAttribute="leading" relation="lessThanOrEqual" secondItem="E9t-AI-zq8" secondAttribute="leading" constant="20" id="cgO-X2-Krc"/>
                                                        <constraint firstItem="DIL-To-LAD" firstAttribute="leading" secondItem="E9t-AI-zq8" secondAttribute="leading" constant="-4" id="epc-lL-EHS"/>
                                                        <constraint firstAttribute="trailing" relation="greaterThanOrEqual" secondItem="Ge0-qc-1Fb" secondAttribute="trailing" constant="5" id="zLh-lR-Dub"/>
                                                    </constraints>
                                                </view>
                                                <view contentMode="scaleToFill" translatesAutoresizingMaskIntoConstraints="NO" id="WrC-z2-Lgg">
                                                    <rect key="frame" x="221" y="0.0" width="106" height="106"/>
                                                    <subviews>
                                                        <imageView userInteractionEnabled="NO" contentMode="scaleToFill" horizontalHuggingPriority="251" verticalHuggingPriority="251" image="IconPlaceholder" translatesAutoresizingMaskIntoConstraints="NO" id="NaD-gW-wQu" userLabel="RightIconView">
                                                            <rect key="frame" x="19" y="0.0" width="68" height="68"/>
                                                            <constraints>
                                                                <constraint firstAttribute="width" secondItem="NaD-gW-wQu" secondAttribute="height" multiplier="1:1" id="oLO-1d-ubb"/>
                                                                <constraint firstAttribute="width" constant="68" id="zgf-hq-WNv"/>
                                                            </constraints>
                                                        </imageView>
                                                        <label opaque="NO" userInteractionEnabled="NO" contentMode="left" horizontalHuggingPriority="251" verticalHuggingPriority="251" text="SPACE TO MOVE YOUR ARMS" textAlignment="center" lineBreakMode="wordWrap" numberOfLines="0" baselineAdjustment="alignBaselines" minimumFontSize="10" adjustsLetterSpacingToFitWidth="YES" translatesAutoresizingMaskIntoConstraints="NO" id="oC7-Ly-Jym" userLabel="RightIconTitle">
                                                            <rect key="frame" x="-4" y="68" width="114" height="38"/>
                                                            <constraints>
                                                                <constraint firstAttribute="height" relation="greaterThanOrEqual" constant="34" id="KbO-5Q-KTT"/>
                                                            </constraints>
                                                            <fontDescription key="fontDescription" type="system" pointSize="14"/>
                                                            <nil key="textColor"/>
                                                            <nil key="highlightedColor"/>
                                                        </label>
                                                    </subviews>
                                                    <color key="backgroundColor" white="0.0" alpha="0.0" colorSpace="custom" customColorSpace="genericGamma22GrayColorSpace"/>
                                                    <constraints>
                                                        <constraint firstAttribute="bottom" secondItem="oC7-Ly-Jym" secondAttribute="bottom" id="6fP-Yn-BtX"/>
                                                        <constraint firstItem="NaD-gW-wQu" firstAttribute="centerX" secondItem="WrC-z2-Lgg" secondAttribute="centerX" id="7ky-UW-A2o"/>
                                                        <constraint firstItem="oC7-Ly-Jym" firstAttribute="leading" secondItem="WrC-z2-Lgg" secondAttribute="leading" constant="-4" id="CPo-i4-9aE"/>
                                                        <constraint firstAttribute="trailing" relation="lessThanOrEqual" secondItem="NaD-gW-wQu" secondAttribute="trailing" constant="20" id="CXG-t4-0oF"/>
                                                        <constraint firstAttribute="trailing" secondItem="oC7-Ly-Jym" secondAttribute="trailing" constant="-4" id="EKr-Eg-emS"/>
                                                        <constraint firstItem="NaD-gW-wQu" firstAttribute="leading" relation="greaterThanOrEqual" secondItem="WrC-z2-Lgg" secondAttribute="leading" constant="5" id="REi-fI-oB3"/>
                                                        <constraint firstItem="NaD-gW-wQu" firstAttribute="top" secondItem="WrC-z2-Lgg" secondAttribute="top" id="RZm-9o-ggL"/>
                                                        <constraint firstItem="NaD-gW-wQu" firstAttribute="leading" relation="lessThanOrEqual" secondItem="WrC-z2-Lgg" secondAttribute="leading" constant="20" id="cT6-vq-pkb"/>
                                                        <constraint firstItem="oC7-Ly-Jym" firstAttribute="top" secondItem="NaD-gW-wQu" secondAttribute="bottom" id="f4z-ks-0ds"/>
                                                        <constraint firstAttribute="trailing" relation="greaterThanOrEqual" secondItem="NaD-gW-wQu" secondAttribute="trailing" constant="5" id="ntE-P4-GEQ"/>
                                                    </constraints>
                                                </view>
                                            </subviews>
                                            <color key="backgroundColor" white="0.0" alpha="0.0" colorSpace="custom" customColorSpace="genericGamma22GrayColorSpace"/>
                                        </stackView>
                                    </subviews>
                                    <color key="backgroundColor" white="0.0" alpha="0.0" colorSpace="custom" customColorSpace="genericGamma22GrayColorSpace"/>
                                    <constraints>
                                        <constraint firstAttribute="trailing" secondItem="scQ-Ma-nDm" secondAttribute="trailing" id="cll-ks-NcG"/>
                                        <constraint firstAttribute="bottom" secondItem="scQ-Ma-nDm" secondAttribute="bottom" id="dup-K3-aC1"/>
                                        <constraint firstItem="scQ-Ma-nDm" firstAttribute="leading" secondItem="sqK-Zj-Een" secondAttribute="leading" id="n6N-i2-WIK"/>
                                        <constraint firstItem="scQ-Ma-nDm" firstAttribute="top" secondItem="sqK-Zj-Een" secondAttribute="top" id="nmK-hP-hrw"/>
                                    </constraints>
                                </view>
                                <collectionView clipsSubviews="YES" multipleTouchEnabled="YES" contentMode="scaleToFill" dataMode="none" translatesAutoresizingMaskIntoConstraints="NO" id="RSd-FZ-bEg">
                                    <rect key="frame" x="0.0" y="778.33333333333337" width="375" height="110"/>
                                    <color key="backgroundColor" white="0.0" alpha="0.0" colorSpace="custom" customColorSpace="genericGamma22GrayColorSpace"/>
                                    <constraints>
                                        <constraint firstAttribute="height" constant="110" id="qe3-rS-SUx"/>
                                    </constraints>
                                    <collectionViewFlowLayout key="collectionViewLayout" minimumLineSpacing="10" minimumInteritemSpacing="10" id="ifc-rb-Bgb">
                                        <size key="itemSize" width="50" height="50"/>
                                        <size key="headerReferenceSize" width="0.0" height="0.0"/>
                                        <size key="footerReferenceSize" width="0.0" height="0.0"/>
                                        <inset key="sectionInset" minX="0.0" minY="0.0" maxX="0.0" maxY="0.0"/>
                                    </collectionViewFlowLayout>
                                    <connections>
                                        <outlet property="dataSource" destination="-1" id="rSJ-A0-cEu"/>
                                        <outlet property="delegate" destination="-1" id="xjG-1v-lXZ"/>
                                    </connections>
                                </collectionView>
                            </subviews>
                            <color key="backgroundColor" white="0.0" alpha="0.0" colorSpace="custom" customColorSpace="genericGamma22GrayColorSpace"/>
                            <constraints>
                                <constraint firstItem="nSM-Mv-mDS" firstAttribute="centerX" secondItem="nCy-4g-nIJ" secondAttribute="centerX" id="3C1-to-DDw"/>
                                <constraint firstAttribute="trailing" secondItem="RSd-FZ-bEg" secondAttribute="trailing" id="3DE-Kf-sOh"/>
                                <constraint firstItem="0hp-ki-ShH" firstAttribute="top" secondItem="6z9-Mw-lOx" secondAttribute="bottom" constant="12" id="3Fd-Hw-EyC"/>
                                <constraint firstItem="fxA-Tz-ZiS" firstAttribute="top" secondItem="nCy-4g-nIJ" secondAttribute="top" id="8Gj-8R-eaj"/>
                                <constraint firstItem="0hp-ki-ShH" firstAttribute="leading" secondItem="nCy-4g-nIJ" secondAttribute="leading" constant="32" id="8zg-cU-WP0"/>
                                <constraint firstItem="6z9-Mw-lOx" firstAttribute="leading" secondItem="nCy-4g-nIJ" secondAttribute="leading" constant="24" id="91F-vB-JEJ"/>
                                <constraint firstAttribute="trailing" secondItem="sqK-Zj-Een" secondAttribute="trailing" constant="24" id="Fmm-Jn-GX1"/>
                                <constraint firstAttribute="bottom" secondItem="RSd-FZ-bEg" secondAttribute="bottom" constant="40.333333333333371" id="K2g-cr-CZz"/>
                                <constraint firstItem="RSd-FZ-bEg" firstAttribute="leading" secondItem="nCy-4g-nIJ" secondAttribute="leading" id="OOv-NW-43L"/>
                                <constraint firstAttribute="trailing" secondItem="6z9-Mw-lOx" secondAttribute="trailing" constant="24" id="aTk-Ie-R80"/>
                                <constraint firstItem="6z9-Mw-lOx" firstAttribute="centerX" secondItem="nCy-4g-nIJ" secondAttribute="centerX" id="dUv-iH-dor"/>
                                <constraint firstItem="fxA-Tz-ZiS" firstAttribute="leading" secondItem="nCy-4g-nIJ" secondAttribute="leading" id="dWy-fi-etq"/>
                                <constraint firstAttribute="trailing" secondItem="0hp-ki-ShH" secondAttribute="trailing" constant="32" id="fYd-YA-eXW"/>
                                <constraint firstAttribute="bottom" secondItem="sqK-Zj-Een" secondAttribute="bottom" constant="40" id="hrM-VV-GbQ"/>
                                <constraint firstAttribute="trailing" secondItem="fxA-Tz-ZiS" secondAttribute="trailing" id="jff-eH-JOq"/>
                                <constraint firstItem="E1k-gO-PDR" firstAttribute="centerX" secondItem="nCy-4g-nIJ" secondAttribute="centerX" id="mqj-wR-8Dm"/>
                                <constraint firstAttribute="bottom" relation="greaterThanOrEqual" secondItem="0hp-ki-ShH" secondAttribute="bottom" constant="14" id="nS1-kq-VRA"/>
                                <constraint firstItem="sqK-Zj-Een" firstAttribute="leading" secondItem="nCy-4g-nIJ" secondAttribute="leading" constant="24" id="q6T-i2-fLB"/>
                                <constraint firstItem="RSd-FZ-bEg" firstAttribute="top" secondItem="nSM-Mv-mDS" secondAttribute="bottom" constant="12" id="qh5-5g-1Ja"/>
                                <constraint firstItem="nSM-Mv-mDS" firstAttribute="top" secondItem="0hp-ki-ShH" secondAttribute="bottom" constant="12" id="wde-RA-1TX"/>
                                <constraint firstItem="6z9-Mw-lOx" firstAttribute="top" secondItem="E1k-gO-PDR" secondAttribute="bottom" constant="12" id="ySZ-0A-qZ1"/>
                                <constraint firstItem="fxA-Tz-ZiS" firstAttribute="bottom" secondItem="E1k-gO-PDR" secondAttribute="top" constant="-12" id="zbV-Q4-hJ0"/>
                            </constraints>
                        </view>
                    </subviews>
                    <color key="backgroundColor" white="0.0" alpha="0.0" colorSpace="custom" customColorSpace="genericGamma22GrayColorSpace"/>
                    <constraints>
                        <constraint firstAttribute="trailing" secondItem="nCy-4g-nIJ" secondAttribute="trailing" id="Fes-2w-imA"/>
                        <constraint firstItem="nCy-4g-nIJ" firstAttribute="top" secondItem="beo-bQ-opC" secondAttribute="top" id="HhV-oe-2fk"/>
                        <constraint firstItem="nCy-4g-nIJ" firstAttribute="leading" secondItem="beo-bQ-opC" secondAttribute="leading" id="TbZ-Zt-rhr"/>
                        <constraint firstAttribute="bottom" secondItem="nCy-4g-nIJ" secondAttribute="bottom" id="rYi-aP-MZa"/>
                    </constraints>
                </scrollView>
                <button opaque="NO" contentMode="scaleToFill" contentHorizontalAlignment="center" contentVerticalAlignment="center" buttonType="roundedRect" lineBreakMode="middleTruncation" translatesAutoresizingMaskIntoConstraints="NO" id="MAO-q7-fPw" userLabel="Cancel Button">
                    <rect key="frame" x="20" y="64" width="32" height="32"/>
                    <constraints>
                        <constraint firstAttribute="width" secondItem="MAO-q7-fPw" secondAttribute="height" multiplier="1:1" id="FQP-6M-XIU"/>
                    </constraints>
                    <state key="normal" image="closeActivity"/>
                </button>
                <view contentMode="scaleToFill" insetsLayoutMarginsFromSafeArea="NO" translatesAutoresizingMaskIntoConstraints="NO" id="2XD-eO-28i" customClass="RSDGenericNavigationFooterView" customModule="ResearchUI" customModuleProvider="target">
                    <rect key="frame" x="0.0" y="1084" width="375" height="152"/>
                    <color key="backgroundColor" white="1" alpha="1" colorSpace="custom" customColorSpace="genericGamma22GrayColorSpace"/>
                    <constraints>
                        <constraint firstAttribute="height" constant="152" placeholder="YES" id="tR8-Kz-MN0"/>
                    </constraints>
                    <userDefinedRuntimeAttributes>
                        <userDefinedRuntimeAttribute type="boolean" keyPath="isBackHidden" value="YES"/>
                        <userDefinedRuntimeAttribute type="boolean" keyPath="isSkipHidden" value="NO"/>
                    </userDefinedRuntimeAttributes>
                </view>
            </subviews>
            <color key="backgroundColor" white="1" alpha="1" colorSpace="custom" customColorSpace="genericGamma22GrayColorSpace"/>
            <color key="tintColor" white="1" alpha="1" colorSpace="custom" customColorSpace="genericGamma22GrayColorSpace"/>
            <constraints>
                <constraint firstItem="2XD-eO-28i" firstAttribute="leading" secondItem="W8i-xX-fUy" secondAttribute="leading" id="LCe-4w-dHa"/>
                <constraint firstItem="beo-bQ-opC" firstAttribute="top" secondItem="Be1-UX-e65" secondAttribute="top" id="YQM-Xi-5bQ"/>
                <constraint firstItem="MAO-q7-fPw" firstAttribute="leading" secondItem="W8i-xX-fUy" secondAttribute="leading" constant="20" id="bCg-Fb-Uu4"/>
                <constraint firstItem="beo-bQ-opC" firstAttribute="trailing" secondItem="W8i-xX-fUy" secondAttribute="trailing" id="dHx-It-f3L"/>
                <constraint firstItem="2XD-eO-28i" firstAttribute="top" secondItem="beo-bQ-opC" secondAttribute="bottom" id="hMb-Is-sed"/>
                <constraint firstItem="2XD-eO-28i" firstAttribute="bottom" secondItem="W8i-xX-fUy" secondAttribute="bottom" id="rMT-tK-CD7"/>
                <constraint firstItem="W8i-xX-fUy" firstAttribute="trailing" secondItem="2XD-eO-28i" secondAttribute="trailing" id="uGL-bY-LFB"/>
                <constraint firstItem="W8i-xX-fUy" firstAttribute="top" secondItem="MAO-q7-fPw" secondAttribute="top" constant="-20" id="uYC-O5-U6m"/>
                <constraint firstItem="beo-bQ-opC" firstAttribute="leading" secondItem="W8i-xX-fUy" secondAttribute="leading" id="una-hR-6Ec"/>
                <constraint firstItem="nCy-4g-nIJ" firstAttribute="width" secondItem="W8i-xX-fUy" secondAttribute="width" id="w5s-rs-t30"/>
            </constraints>
            <freeformSimulatedSizeMetrics key="simulatedDestinationMetrics"/>
            <viewLayoutGuide key="safeArea" id="W8i-xX-fUy"/>
            <connections>
                <outlet property="learnMoreButton" destination="0hp-ki-ShH" id="hp1-eW-crc"/>
                <outlet property="textLabel" destination="6z9-Mw-lOx" id="G0Z-ux-CLL"/>
                <outlet property="titleLabel" destination="E1k-gO-PDR" id="PJ8-TJ-E0y"/>
            </connections>
            <point key="canvasLocation" x="645.60000000000002" y="559.35960591133005"/>
        </view>
    </objects>
    <resources>
        <image name="IconPlaceholder" width="68" height="68"/>
        <image name="InstructionPlaceholder" width="1694" height="1334"/>
        <image name="closeActivity" width="32" height="32"/>
    </resources>
</document><|MERGE_RESOLUTION|>--- conflicted
+++ resolved
@@ -3,23 +3,16 @@
     <device id="retina5_9" orientation="portrait" appearance="light"/>
     <dependencies>
         <deployment identifier="iOS"/>
-<<<<<<< HEAD
-        <plugIn identifier="com.apple.InterfaceBuilder.IBCocoaTouchPlugin" version="15509"/>
-=======
         <plugIn identifier="com.apple.InterfaceBuilder.IBCocoaTouchPlugin" version="15510"/>
->>>>>>> cdaa3f4c
         <capability name="Safe area layout guides" minToolsVersion="9.0"/>
         <capability name="documents saved in the Xcode 8 format" minToolsVersion="8.0"/>
     </dependencies>
     <objects>
         <placeholder placeholderIdentifier="IBFilesOwner" id="-1" userLabel="File's Owner" customClass="RSDScrollingOverviewStepViewController" customModule="ResearchUI" customModuleProvider="target">
             <connections>
-<<<<<<< HEAD
                 <outlet property="iconCollectionView" destination="RSd-FZ-bEg" id="1Tk-7w-eXh"/>
                 <outlet property="iconCollectionViewHeight" destination="qe3-rS-SUx" id="gIs-jS-1KZ"/>
-=======
                 <outlet property="iconHolder" destination="scQ-Ma-nDm" id="fdh-pZ-azr"/>
->>>>>>> cdaa3f4c
                 <outlet property="iconImagesLeadingConstraint" destination="q6T-i2-fLB" id="tWB-Dh-tQy"/>
                 <outlet property="iconImagesTrailingConstraint" destination="Fmm-Jn-GX1" id="adp-KL-d0p"/>
                 <outlet property="iconViewLabel" destination="nSM-Mv-mDS" id="EtW-Ta-XWR"/>
@@ -80,7 +73,7 @@
                                 </label>
                                 <label opaque="NO" userInteractionEnabled="NO" contentMode="left" horizontalHuggingPriority="251" verticalHuggingPriority="251" textAlignment="center" lineBreakMode="wordWrap" numberOfLines="0" baselineAdjustment="alignBaselines" adjustsFontSizeToFit="NO" translatesAutoresizingMaskIntoConstraints="NO" id="6z9-Mw-lOx" userLabel="Text Label">
                                     <rect key="frame" x="24" y="457.66666666666674" width="327" height="215"/>
-                                    <string key="text">Lorem ipsum dolor sit amet, consectetur adipiscing elit, sed do eiusmod tempor incididunt ut labore et dolore magna aliqua. Sodales ut eu sem integer vitae justo eget magna. 
+                                    <string key="text">Lorem ipsum dolor sit amet, consectetur adipiscing elit, sed do eiusmod tempor incididunt ut labore et dolore magna aliqua. Sodales ut eu sem integer vitae justo eget magna.
 
 Eget gravida cum sociis natoque penatibus et magnis dis parturient. Eget duis at tellus at urna condimentum mattis.</string>
                                     <fontDescription key="fontDescription" type="system" pointSize="18"/>
