--- conflicted
+++ resolved
@@ -679,14 +679,10 @@
 
         let baseType: RSDAnswerResultType.BaseType = (inputField.dataType.baseType == .decimal) ? .decimal : .integer
         let digits = (baseType == .decimal) ? 3 : 0
-<<<<<<< HEAD
         let numberFormatter = (formatter as? NumberFormatter) ?? RSDNumberRangeObject.defaultNumberFormatter(with: digits)
-=======
-        let numberFormatter = (formatter as? NumberFormatter) ?? RSDDecimalRangeObject.defaultNumberFormatter(with: digits)
         if inputField.dataType.baseType == .year {
             numberFormatter.groupingSeparator = ""
         }
->>>>>>> 3f60238d
         formatter = formatter ?? numberFormatter
 
         
